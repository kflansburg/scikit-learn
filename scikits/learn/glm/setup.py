--- conflicted
+++ resolved
@@ -13,12 +13,7 @@
                          sources=['src/cd_fast.c'],
                          # libraries=['m'],
                          include_dirs=[numpy.get_include()])
-<<<<<<< HEAD
-=======
-
     config.add_data_dir('test')
-
->>>>>>> f3627c5d
     return config
 
 if __name__ == '__main__':
